import json
import logging
import copy
import pandas as pd
import requests
from datetime import date, datetime, timedelta
from typing import Dict, List, Any, Union, Optional, Callable
from pydantic import BaseModel, AnyUrl
from pydantic_core import Url
from pyprediktormapclient.shared import request_from_api
from requests import HTTPError
import asyncio
import aiohttp
from aiohttp import ClientSession
from asyncio import Semaphore
import nest_asyncio

nest_asyncio.apply()


logger = logging.getLogger(__name__)
logger.addHandler(logging.NullHandler())


class Variables(BaseModel):
    """Helper class to parse all values api's.
    Variables are described in https://reference.opcfoundation.org/v104/Core/docs/Part3/8.2.1/

        Variables:
            Id: str - Id of the signal, e.g. SSO.EG-AS.WeatherSymbol
            Namespace: int - Namespace on the signal, e.g. 2.
            IdType: int - IdTypes described in https://reference.opcfoundation.org/v104/Core/docs/Part3/8.2.3/.
    """
    Id: str
    Namespace: int
    IdType: int

class SubValue(BaseModel):
    """Helper class to parse all values api's.

        Variables:
            Type: int - Type of variable, e.g. 12. string, 11. float, etc. list of types described in https://reference.opcfoundation.org/Core/Part6/v104/5.1.2/ 
            Body: Union[str, float, int, bool] - The value of the varible, should match type.
    """
    Type: int
    Body: Union[str, float, int, bool]

class HistoryValue(BaseModel):
    """Helper class to parse all values api's.

        Variables:
            Value: SubValue - Containing Type and Body (value) of the variable. Described in SubValue class.
    """
    Value: SubValue

class StatsCode(BaseModel):
    """Helper class to parse all values api's.

        Variables:
            Code: Optional[int] - Status code, described in https://reference.opcfoundation.org/v104/Core/docs/Part8/A.4.3/
            Symbol: Optional[str] - String value for status code, described in https://reference.opcfoundation.org/v104/Core/docs/Part8/A.4.3/
    """
    Code: Optional[int] = None
    Symbol: Optional[str] = None

class Value(BaseModel):
    """Helper class to parse all values api's.

        Variables:
            Value: SubValue - Containing Type and Body (value) of the variable. Described in SubValue class.
            SourceTimestamp: str - Timestamp of the source, e.g. when coming from an API the timestamp returned from the API for the varaible is the sourcetimestamp.
            SourcePicoseconds: Optional[int] - Picoseconds for the timestamp of the source if there is a need for a finer granularity, e.g. if samples are sampled in picosecond level or more precision is needed.
            ServerTimestamp: Optional[str] - Timestamp for the server, normally this is assigned by the server.
            ServerPicoseconds: Optional[int] - Picoseconds for the timestamp on the server, normally this is assigned by the server.
            StatusCode: StatusCode - Status code, described in https://reference.opcfoundation.org/v104/Core/docs/Part8/A.4.3/
    """
    Value: SubValue
    SourceTimestamp: datetime
    SourcePicoseconds: Optional[int] = None
    ServerTimestamp: Optional[datetime] = None
    ServerPicoseconds: Optional[int] = None
    StatusCode: Optional[StatsCode] = None

class WriteVariables(BaseModel):
    """Helper class for write values api.

        Variables:
                NodeId: Variables - The complete node'id for the variable
                Value: Value - The value to update for the node'id.
    """
    NodeId: Variables
    Value: Value

class WriteHistoricalVariables(BaseModel):
    """Helper class for write historical values api.

        Variables:
            NodeId (str): The complete node'id for the variable
            PerformInsertReplace (int): Historical insertion method 1. Insert, 2. Replace 3. Update, 4. Remove
            UpdateValues (list): List of values to update for the node'id. Time must be in descending order.
    """
    NodeId: Variables
    PerformInsertReplace: int
    UpdateValues: List[Value]

class WriteVariablesResponse(BaseModel):
    """Helper class for write historical values api.

        Variables:
            SymbolCodes: List[StatusCode] - A list of class StatusCode, described in StatusCode class.
    """
    SymbolCodes: List[StatsCode]

class WriteReturn(BaseModel):
    """Helper class to collect API output with API input to see successfull writes for nodes.

        Variables:
            Id: str - The Id of the signal
            Value: str - The written value of the signal
            TimeStamp: str - THe SourceTimestamp of the written signal
            Success: bool - Success flag for the write operation
    """
    Id: str
    Value: str
    TimeStamp: str
    Success: bool


class AsyncIONotebookHelper:
    @staticmethod
    def run_coroutine(coroutine):
        loop = asyncio.get_event_loop()
        return loop.run_until_complete(coroutine)

class Config:
        arbitrary_types_allowed = True

class OPC_UA:
    """Helper functions to access the OPC UA REST Values API server

    Args:
        rest_url (str): The complete url of the OPC UA Values REST API. E.g. "http://127.0.0.1:13371/"
        opcua_url (str): The complete url of the OPC UA Server that is passed on to the REST server. E.g. "opc.tcp://127.0.0.1:4872"
        namespaces (list): An optional but recommended ordered list of namespaces so that IDs match

    Returns:
        Object

    Todo:
        * Clean up use of files
        * Better session handling with aiohttp
        * Make sure that time convertions are with timezone
    """
    class Config:
        arbitrary_types_allowed = True

    
    def __init__(self, rest_url: AnyUrl, opcua_url: AnyUrl, namespaces: List = None, auth_client: object = None, session: requests.Session = None):
        """Class initializer

        Args:
            rest_url (str): The complete url of the OPC UA Values REST API. E.g. "http://127.0.0.1:13371/"
            opcua_url (str): The complete url of the OPC UA Server that is passed on to the REST server. E.g. "opc.tcp://127.0.0.1:4872"
            namespaces (list): An optional but recommended ordered list of namespaces so that IDs match
        Returns:
            Object: The initialized class object
        """
        self.TYPE_DICT = {t["id"]: t["type"] for t in TYPE_LIST}
        self.rest_url = rest_url
        self.opcua_url = opcua_url
        self.headers = {
            "Content-Type": "application/json",
            "Accept": "text/plain"
        }
        self.auth_client = auth_client
        self.session = session
        self.helper = AsyncIONotebookHelper()
        
        if self.auth_client is not None:
            if self.auth_client.token is not None:
                self.headers["Authorization"] = f"Bearer {self.auth_client.token.session_token}"
        self.body = {"Connection": {"Url": self.opcua_url, "AuthenticationType": 1}}
        if namespaces:
            self.body["ClientNamespaces"] = namespaces

    def json_serial(self, obj):
        """JSON serializer for objects not serializable by default json code"""

        if isinstance(obj, (datetime, date)):
            return obj.isoformat()
        elif isinstance(obj, Url):
            return str(obj)
        raise TypeError (f"Type {type(obj)} not serializable")

    def check_auth_client(self, content):
        if (content.get('error').get('code') == 404):
            self.auth_client.request_new_ory_token()
            self.headers["Authorization"] = f"Bearer {self.auth_client.token.session_token}"
        else:
            raise RuntimeError(content.get("ErrorMessage"))

    
    def _get_value_type(self, id: int) -> Dict:
        """Internal function to get the type of a value from the OPC UA return,as documentet at
        https://docs.prediktor.com/docs/opcuavaluesrestapi/datatypes.html#variant

        Args:
            id (int): An integer in the range 1-25 representing the id
        Returns:
            dict: Dictionaly with keys "id", "type" and "description". All with None values if not found
        """
        return next(
            (sub for sub in TYPE_LIST if sub["id"] == id),
            {"id": None, "type": None, "description": None},
        )

    def _get_variable_list_as_list(self, variable_list: list) -> list:
        """Internal function to convert a list of pydantic Variable models to a
        list of dicts

        Args:
            variable_list (List): List of pydantic models

        Returns:
            List: List of dicts
        """
        new_vars = []
        for var in variable_list:
            if hasattr(var, 'model_dump'):
                # Convert pydantic model to dict
                new_vars.append(var.model_dump())
            elif isinstance(var, dict):
                # If var is already a dict, append as is
                new_vars.append(var)
            else:
                raise TypeError("Unsupported type in variable_list")

        return new_vars

    
    def get_values(self, variable_list: List[Variables]) -> List:
        """Request realtime values from the OPC UA server

        Args:
            variable_list (list): A list of variables you want, containing keys "Id", "Namespace" and "IdType"
        Returns:
            list: The input variable_list extended with "Timestamp", "Value", "ValueType", "StatusCode" and "StatusSymbol" (all defaults to None)
        """
        # Create a new variable list to remove pydantic models
        vars = self._get_variable_list_as_list(variable_list)
        body = copy.deepcopy(self.body)
        body["NodeIds"] = vars
        try:
            content = request_from_api(
                rest_url=self.rest_url,
                method="POST",
                endpoint="values/get",
                data=json.dumps([body], default=self.json_serial),
                headers=self.headers,
                extended_timeout=True,
            )
        except HTTPError as e:
            # print(.get('error').get('code'))
            if self.auth_client is not None:
                self.check_auth_client(json.loads(e.response.content))
            else:
                raise RuntimeError(f'Error message {e}')
        finally:
            content = request_from_api(
                rest_url=self.rest_url,
                method="POST",
                endpoint="values/get",
                data=json.dumps([body], default=self.json_serial),
                headers=self.headers,
                extended_timeout=True,
            )

        for var in vars:
            # Add default None values
            var["Timestamp"] = None
            var["Value"] = None
            var["ValueType"] = None
            var["StatusCode"] = None
            var["StatusSymbol"] = None

        # Return if no content from server
        if not isinstance(content, list):
            return vars

        # Choose first item and return if not successful
        content = content[0]
        if content.get("Success") is False:
            raise RuntimeError(content.get("ErrorMessage"))

        # Return if missing values
        if not content.get("Values"):
            return vars

        # Use .get from one dict to the other to ensure None values if something is missing
        for num, row in enumerate(vars):
            contline = content["Values"][num]
            vars[num]["Timestamp"] = contline.get("ServerTimestamp")
            # Values are not present in the answer if not found
            if "Value" in contline:
                vars[num]["Value"] = contline["Value"].get("Body")
                vars[num]["ValueType"] = self._get_value_type(
                    contline["Value"].get("Type")
                ).get("type")
            # StatusCode is not always present in the answer
            if "StatusCode" in contline:
                vars[num]["StatusCode"] = contline["StatusCode"].get("Code")
                vars[num]["StatusSymbol"] = contline["StatusCode"].get("Symbol")

        return vars

    
    def _check_content(self, content: Dict[str, Any]) -> None:
        """Check the content returned from the server.

        Args:
            content (dict): The content returned from the server.

        Raises:
            RuntimeError: If the content is not a dictionary, if the request was not successful, or if the content does not contain 'HistoryReadResults'.
        """
        if not isinstance(content, dict):
            raise RuntimeError("No content returned from the server")
        if not content.get("Success"):
            raise RuntimeError(content.get("ErrorMessage"))
        if "HistoryReadResults" not in content:
            raise RuntimeError(content.get("ErrorMessage"))

    def _process_df(self, df_result: pd.DataFrame, columns: Dict[str, str]) -> pd.DataFrame:
        """
        Process the DataFrame returned from the server.
        """
        if "Value.Type" in df_result.columns:
            df_result["Value.Type"] = df_result["Value.Type"].replace(self.TYPE_DICT)

        df_result.rename(
            columns=columns, 
            errors="raise", 
            inplace=True
        )

        return df_result
    
<<<<<<< HEAD
    async def _make_request(self, endpoint: str, body: dict, max_retries: int, retry_delay: int):
        for attempt in range(max_retries):
            try:
                logging.info(f"Attempt {attempt + 1} of {max_retries}")
                async with ClientSession() as session:
                    url = f"{self.rest_url}{endpoint}"
                    logging.info(f"Making POST request to {url}")
                    logging.debug(f"Request body: {body}")
                    logging.debug(f"Request headers: {self.headers}")
                    
                    async with session.post(url, json=body, headers=self.headers) as response:
                        logging.info(f"Response received: Status {response.status}")
                        
                        if response.status >= 400:
                            error_text = await response.text()
                            logging.error(f"HTTP error {response.status}: {error_text}")
                            response.raise_for_status()  
                        
                        return await response.json()

            except aiohttp.ClientResponseError as e:
                if e.status == 500:
                    logging.error(f"Server Error: {e}")
                    raise  # For 500 errors, we might want to fail fast
                logging.error(f"ClientResponseError: {e}")
            except aiohttp.ClientError as e:
                logging.error(f"ClientError in POST request: {e}")
            except Exception as e:
                logging.error(f"Unexpected error in _make_request: {e}")

            if attempt < max_retries - 1:
                wait_time = retry_delay * (2 ** attempt)
                logging.warning(f"Request failed. Retrying in {wait_time} seconds...")
                await asyncio.sleep(wait_time)
            else:
                logging.error(f"Max retries reached.")
                raise RuntimeError('Max retries reached')
                
    def _process_content(self, content: dict) -> pd.DataFrame:
        self._check_content(content)
        df_list = []
        for item in content["HistoryReadResults"]:
            df = pd.json_normalize(item["DataValues"])
            for key, value in item["NodeId"].items():
                df[f"HistoryReadResults.NodeId.{key}"] = value
            df_list.append(df)
        
        if df_list:
            df_result = pd.concat(df_list)
            df_result.reset_index(inplace=True, drop=True)
            return df_result
    
    async def get_historical_values(
        self,
        start_time: datetime,
        end_time: datetime,
        variable_list: List[str],
        endpoint: str,
        prepare_variables: Callable[[List[str]], List[dict]],
        additional_params: dict = None,
        max_data_points: int = 10000,
        max_retries: int = 3,
        retry_delay: int = 5,
        max_concurrent_requests: int = 30
=======
    def _prepare_body(self, start_time: datetime, end_time: datetime, variables: List[Dict[str, str]], additional_params: Dict = None) -> Dict:
        """
        Prepare the request body for the API call.
        """
        body = {
            **self.body, 
            "StartTime": start_time.strftime("%Y-%m-%dT%H:%M:%SZ"), 
            "EndTime": end_time.strftime("%Y-%m-%dT%H:%M:%SZ"), 
            "ReadValueIds": variables
        }
        if additional_params:
            body.update(additional_params)
        return body
    
    def _fetch_data(self, endpoint: str, body: Dict) -> pd.DataFrame:
        """
        Fetch data from the API and return it as a DataFrame.
        """
        try:
            content = request_from_api(
                rest_url=self.rest_url, 
                method="POST", 
                endpoint=endpoint, 
                data=json.dumps(body, default=self.json_serial), 
                headers=self.headers, 
                extended_timeout=True
            )
        except HTTPError as e:
            if self.auth_client is not None:
                self.check_auth_client(json.loads(e.response.content))
            else:
                raise RuntimeError(f'Error message {e}')

        self._check_content(content)

        def process_content(content):
            df = pd.json_normalize(content["DataValues"])

            for i, j in content["NodeId"].items():
                df[f"HistoryReadResults.NodeId.{i}"] = j

            return df

        df_result = pd.concat((process_content(r) for r in content["HistoryReadResults"]))
        df_result.reset_index(inplace=True, drop=True)

        return df_result

    def get_historical_raw_values(self, 
        start_time: datetime, 
        end_time: datetime, 
        variable_list: List[Variables], 
        limit_start_index: Union[int, None] = None, 
        limit_num_records: Union[int, None] = None
>>>>>>> bb3d2cf7
    ) -> pd.DataFrame:
        """Generic method to request historical values from the OPC UA server with batching"""
        total_time_range_ms = (end_time - start_time).total_seconds() * 1000
        estimated_intervals = total_time_range_ms / max_data_points

        max_variables_per_batch = max(1, int(max_data_points / estimated_intervals))
        max_time_batches = max(1, int(estimated_intervals / max_data_points))
        time_batch_size_ms = total_time_range_ms / max_time_batches

        extended_variables = prepare_variables(variable_list)
        variable_batches = [extended_variables[i:i + max_variables_per_batch] for i in range(0, len(extended_variables), max_variables_per_batch)]

        semaphore = Semaphore(max_concurrent_requests)

        async def process_batch(variables, time_batch):
            async with semaphore:
                batch_start_ms = time_batch * time_batch_size_ms
                batch_end_ms = min((time_batch + 1) * time_batch_size_ms, total_time_range_ms)
                batch_start = start_time + timedelta(milliseconds=batch_start_ms)
                batch_end = start_time + timedelta(milliseconds=batch_end_ms)

                body = {
                    **self.body,
                    "StartTime": batch_start.isoformat() + "Z",
                    "EndTime": batch_end.isoformat() + "Z",
                    "ReadValueIds": variables,
                    **(additional_params or {})
                }

                content = await self._make_request(endpoint, body, max_retries, retry_delay)
                return self._process_content(content)

        tasks = [
            process_batch(variables, time_batch)
            for variables in variable_batches
            for time_batch in range(max_time_batches)
        ]

        results = await asyncio.gather(*tasks)
        combined_df = pd.concat(results, ignore_index=True)
        return combined_df

<<<<<<< HEAD
    async def get_raw_historical_values_asyn(
        self,
        start_time: datetime,
        end_time: datetime,
        variable_list: List[str],
        limit_start_index: Union[int, None] = None,
        limit_num_records: Union[int, None] = None,
        **kwargs
    ) -> pd.DataFrame:
        """Request raw historical values from the OPC UA server"""

        additional_params = {}
        if limit_start_index is not None and limit_num_records is not None:
            additional_params["Limit"] = {"StartIndex": limit_start_index, "NumRecords": limit_num_records}

        combined_df = await self.get_historical_values(
            start_time,
            end_time,
            variable_list,
            "values/historical",
            lambda vars: [{"NodeId": var} for var in vars],
            additional_params,
            **kwargs
        )
=======
        Returns:
            pd.DataFrame: A DataFrame containing the historical raw values.
        """
        vars = self._get_variable_list_as_list(variable_list)
        extended_variables = [{"NodeId": var} for var in vars]
        
        additional_params = {}
        if limit_start_index is not None and limit_num_records is not None:
            additional_params["Limit"] = {"StartIndex": limit_start_index, "NumRecords": limit_num_records}
        
        body = self._prepare_body(start_time, end_time, extended_variables, additional_params)
        df_result = self._fetch_data("values/historical", body)

>>>>>>> bb3d2cf7
        columns = {
            "Value.Type": "ValueType",
            "Value.Body": "Value",
            "SourceTimestamp": "Timestamp",
            "HistoryReadResults.NodeId.IdType": "IdType",
            "HistoryReadResults.NodeId.Id": "Id",
            "HistoryReadResults.NodeId.Namespace": "Namespace"
        }
        return self._process_df(combined_df, columns)
    
    def get_raw_historical_values(self, *args, **kwargs):
            result = self.helper.run_coroutine(self.get_raw_historical_values_asyn(*args, **kwargs))
            return result
           

    async def get_historical_aggregated_values_asyn(
        self,
        start_time: datetime,
        end_time: datetime,
        pro_interval: int,
        agg_name: str,
        variable_list: List[str],
        **kwargs
    ) -> pd.DataFrame:
        """Request historical aggregated values from the OPC UA server"""

<<<<<<< HEAD
        additional_params = {
            "ProcessingInterval": pro_interval,
            "AggregateName": agg_name
        }

        combined_df = await self.get_historical_values(
            start_time,
            end_time,
            variable_list,
            "values/historicalaggregated",
            lambda vars: [{"NodeId": var, "AggregateName": agg_name} for var in vars],
            additional_params,
            **kwargs
        )
=======
        Returns:
            pd.DataFrame: DataFrame with the historical aggregated values. Columns in the DataFrame are "StatusCode", 
            "StatusSymbol", "ValueType", "Value", "Timestamp", "IdType", "Id", "Namespace".
        """
        vars = self._get_variable_list_as_list(variable_list)
        extended_variables = [{"NodeId": var, "AggregateName": agg_name} for var in vars]

        additional_params = {
            "ProcessingInterval": pro_interval, 
            "AggregateName": agg_name
        }
        
        body = self._prepare_body(start_time, end_time, extended_variables, additional_params)
        df_result = self._fetch_data("values/historicalaggregated", body)
        
>>>>>>> bb3d2cf7
        columns = {
            "Value.Type": "ValueType",
            "Value.Body": "Value",
            "StatusCode.Symbol": "StatusSymbol",
            "StatusCode.Code": "StatusCode",
            "SourceTimestamp": "Timestamp",
            "HistoryReadResults.NodeId.IdType": "IdType",
            "HistoryReadResults.NodeId.Id": "Id",
            "HistoryReadResults.NodeId.Namespace": "Namespace"
        }
        return self._process_df(combined_df, columns)
                
    def get_historical_aggregated_values(self, *args, **kwargs):
        result = self.helper.run_coroutine(self.get_historical_aggregated_values_asyn(*args, **kwargs))
        return result
    
<<<<<<< HEAD
=======
    async def get_historical_aggregated_values_async(
        self,
        start_time: datetime,
        end_time: datetime,
        pro_interval: int,
        agg_name: str,
        variable_list: List[Variables],
        batch_size: int = 1000
    ) -> pd.DataFrame:
        """Request historical aggregated values from the OPC UA server with batching"""

        # Configure the logging
        logging.basicConfig(level=logging.DEBUG, format='%(asctime)s - %(levelname)s - %(message)s')

        time_batches = self.generate_time_batches(start_time, end_time, pro_interval, batch_size)
        variable_batches = self.generate_variable_batches(variable_list, batch_size)

        # Creating tasks for each API request and gathering the results
        tasks = []

        for time_batch_start, time_batch_end in time_batches:
            for variable_sublist in variable_batches:
                task = self.make_async_api_request(time_batch_start, time_batch_end, pro_interval, agg_name, variable_sublist)
                tasks.append(asyncio.create_task(task)) 
        
        # Execute all tasks concurrently and gather their results
        responses = await asyncio.gather(*tasks)
        
        # Processing the API responses
        result_list = []
        for idx, batch_response in enumerate(responses):
            logging.info(f"Processing API response {idx+1}/{len(responses)}...")
            batch_result = self.process_api_response(batch_response)
            result_list.append(batch_result)

        logging.info("Concatenating results...")        
        result_df = pd.concat(result_list, ignore_index=True)

        return result_df
    
    
    async def make_async_api_request(self, start_time: datetime, end_time: datetime, pro_interval: int, agg_name: str, variable_list: List[Variables]) -> dict:
        """Make API request for the given time range and variable list"""

        # Creating a new variable list to remove pydantic models
        vars = self._get_variable_list_as_list(variable_list)
        extended_variables = [
            {
                    "NodeId": var,
                    "AggregateName": agg_name,
            }
            for var in vars

        ]
        additional_params = {
            "ProcessingInterval": pro_interval, 
            "AggregateName": agg_name
        }
        body = self._prepare_body(
            start_time, 
            end_time, 
            extended_variables, 
            additional_params
        )
        try:
            # Make API request using aiohttp session
            async with aiohttp.ClientSession() as session:
                async with session.post(
                    f"{self.rest_url}values/historicalaggregated",
                    data=json.dumps(body, default=str),
                    headers=self.headers,
                    timeout=aiohttp.ClientTimeout(total=None)  
                ) as response:
                    response.raise_for_status()
                    content = await response.json()
        except aiohttp.ClientResponseError as e:
            if self.auth_client is not None:
                self.check_auth_client(await e.json())
            else:
                raise RuntimeError(f'Error message {e}')

        self._check_content(content)
        return content

    
    def generate_time_batches(self, start_time: datetime, end_time: datetime, pro_interval: int, batch_size: int) -> List[tuple]:
        """Generate time batches based on start time, end time, processing interval, and batch size"""

        total_time_range = end_time - start_time
        pro_interval_seconds = (pro_interval / 1000)
        total_data_points = (total_time_range.total_seconds() // pro_interval_seconds) + 1

        total_batches = math.ceil(total_data_points / batch_size)
        actual_batch_size = math.ceil(total_data_points / total_batches)

        time_batches = [
            (start_time + timedelta(seconds=(i * actual_batch_size * pro_interval_seconds)),
            start_time + timedelta(seconds=((i + 1) * actual_batch_size * pro_interval_seconds)) - timedelta(seconds=pro_interval_seconds))
            for i in range(total_batches)
        ]

        return time_batches

    
    def generate_variable_batches(self, variable_list: List[Variables], batch_size: int) -> List[List[Variables]]:
        """Generate variable batches based on the variable list and batch size"""

        variable_batches = [
            variable_list[i:i + batch_size] for i in range(0, len(variable_list), batch_size)
        ]

        return variable_batches

    
    def process_api_response(self, content: dict) -> pd.DataFrame:
        """Process the API response and return the result dataframe"""
        
        df_result_list = []
        for data in content["HistoryReadResults"]:
            df = pd.json_normalize(data["DataValues"])

            for i, j in data["NodeId"].items():
                df[f"HistoryReadResults.NodeId.{i}"] = j
            
            df_result_list.append(df)
        
        if df_result_list:
            df_result = pd.concat(df_result_list)
            df_result.reset_index(inplace=True, drop=True)

            columns = {
                "Value.Type": "ValueType",
                "Value.Body": "Value",
                "StatusCode.Symbol": "StatusSymbol",
                "StatusCode.Code": "StatusCode",
                "SourceTimestamp": "Timestamp",
                "HistoryReadResults.NodeId.IdType": "IdType",
                "HistoryReadResults.NodeId.Id": "Id",
                "HistoryReadResults.NodeId.Namespace": "Namespace",
            }
            
            return self._process_df(df_result, columns)
        else:
            return pd.DataFrame()


>>>>>>> bb3d2cf7
    
    def write_values(self, variable_list: List[WriteVariables]) -> List:
        """Request to write realtime values to the OPC UA server

        Args:
            variable_list (list): A list of variables you want to write to with the value, timestamp and quality, containing keys "Id", "Namespace", "Values" and "IdType".
        Returns:
            list: The input variable_list extended with "Timestamp", "Value", "ValueType", "StatusCode" and "StatusSymbol" (all defaults to None)
        """
        # Create a new variable list to remove pydantic models
        vars = self._get_variable_list_as_list(variable_list)
        body = copy.deepcopy(self.body)
        body["WriteValues"] = vars
        try:
            content = request_from_api(
                rest_url=self.rest_url,
                method="POST",
                endpoint="values/set",
                data=json.dumps([body], default=self.json_serial),
                headers=self.headers,
                extended_timeout=True,
            )
        except HTTPError as e:
            if self.auth_client is not None:
                self.check_auth_client(json.loads(e.response.content))
            else:
                raise RuntimeError(f'Error message {e}')
        finally:
            content = request_from_api(
                rest_url=self.rest_url,
                method="POST",
                endpoint="values/set",
                data=json.dumps([body], default=self.json_serial),
                headers=self.headers,
                extended_timeout=True,
            )
        # Return if no content from server
        if not isinstance(content, dict):
            return None
        if content.get("Success") is False:
            raise RuntimeError(content.get("ErrorMessage"))
        if content.get("StatusCodes") is None:
            raise ValueError('No status codes returned, might indicate no values written')

        # Use to place successfull write next to each written values as API only returns list. Assumes same index in response as in request.
        for num, row in enumerate(vars):
            vars[num]["WriteSuccess"]=(lambda x : True if(x == 0) else False)(content['StatusCodes'][num].get("Code"))

        return vars


    def write_historical_values(self, variable_list: List[WriteHistoricalVariables]) -> List:
        """Request to write realtime values to the OPC UA server

        Args:
            variable_list (list): A list of variables you want, containing keys "Id", "Namespace", "Values" and "IdType". Values must be in descending order of the timestamps.
        Returns:
            list: The input variable_list extended with "Timestamp", "Value", "ValueType", "StatusCode" and "StatusSymbol" (all defaults to None)
        """
        # Check if data is in correct order, if wrong fail.
        for variable in variable_list:
            if(len(variable.UpdateValues)>1):
                for num_variable in range(len(variable.UpdateValues) - 1):
                    if not((variable.UpdateValues[num_variable].SourceTimestamp) < variable.UpdateValues[num_variable+1].SourceTimestamp):
                        raise ValueError("Time for variables not in correct order.")
        # Create a new variable list to remove pydantic models
        vars = self._get_variable_list_as_list(variable_list)
        body = copy.deepcopy(self.body)
        body["UpdateDataDetails"] = vars
        try:
            content = request_from_api(
                rest_url=self.rest_url,
                method="POST",
                endpoint="values/historicalwrite",
                data=json.dumps(body, default=self.json_serial),
                headers=self.headers,
                extended_timeout=True,
            )
        except HTTPError as e:
            if self.auth_client is not None:
                self.check_auth_client(json.loads(e.response.content))
            else:
                raise RuntimeError(f'Error message {e}')
        finally:
            content = request_from_api(
                rest_url=self.rest_url,
                method="POST",
                endpoint="values/historicalwrite",
                data=json.dumps(body, default=self.json_serial),
                headers=self.headers,
                extended_timeout=True,
            )
        # Return if no content from server
        if not isinstance(content, dict):
            return None
        # Crash if success if false
        if content.get("Success") is False:
            raise RuntimeError(content.get("ErrorMessage"))
        # Crash if history report is missing
        if content.get("HistoryUpdateResults") is None:
            raise ValueError('No status codes returned, might indicate no values written')

        # Check if there are per history update error codes returned
        for num_var, variable_row in enumerate(vars):
            # Use to place successfull write next to each written values as API only returns list. Assumes same index in response as in request.
            if content["HistoryUpdateResults"][num_var] == {}:
                vars[num_var]["WriteSuccess"] = True
            else:
                vars[num_var]["WriteSuccess"] = False
                vars[num_var]["WriteError"] = content["HistoryUpdateResults"][num_var].get("StatusCode")

        return vars

    def check_if_ory_session_token_is_valid_refresh(self):
        """Check if the session token is still valid

        """
        if self.auth_client.check_if_token_has_expired():
            self.auth_client.refresh_token()


TYPE_LIST = [
    {"id": 0, "type": "Null", "description": "An invalid or unspecified value"},
    {
        "id": 1,
        "type": "Boolean",
        "description": "A boolean logic value (true or false)",
    },
    {"id": 2, "type": "SByte", "description": "An 8 bit signed integer value"},
    {"id": 3, "type": "Byte", "description": "An 8 bit unsigned integer value"},
    {"id": 4, "type": "Int16", "description": "A 16 bit signed integer value"},
    {"id": 5, "type": "UInt16", "description": "A 16 bit unsigned integer value"},
    {"id": 6, "type": "Int32", "description": "A 32 bit signed integer value"},
    {"id": 7, "type": "UInt32", "description": "A 32 bit unsigned integer value"},
    {"id": 8, "type": "Int64", "description": "A 64 bit signed integer value"},
    {"id": 9, "type": "UInt64", "description": "A 64 bit unsigned integer value"},
    {
        "id": 10,
        "type": "Float",
        "description": "An IEEE single precision (32 bit) floating point value",
    },
    {
        "id": 11,
        "type": "Double",
        "description": "An IEEE double precision (64 bit) floating point value",
    },
    {"id": 12, "type": "String", "description": "A sequence of Unicode characters"},
    {"id": 13, "type": "DateTime", "description": "An instance in time"},
    {"id": 14, "type": "Guid", "description": "A 128-bit globally unique identifier"},
    {"id": 15, "type": "ByteString", "description": "A sequence of bytes"},
    {"id": 16, "type": "XmlElement", "description": "An XML element"},
    {
        "id": 17,
        "type": "NodeId",
        "description": "An identifier for a node in the address space of a UA server",
    },
    {
        "id": 18,
        "type": "ExpandedNodeId",
        "description": "A node id that stores the namespace URI instead of the namespace index",
    },
    {"id": 19, "type": "StatusCode", "description": "A structured result code"},
    {
        "id": 20,
        "type": "QualifiedName",
        "description": "A string qualified with a namespace",
    },
    {
        "id": 21,
        "type": "LocalizedText",
        "description": "A localized text string with an locale identifier",
    },
    {
        "id": 22,
        "type": "ExtensionObject",
        "description": "An opaque object with a syntax that may be unknown to the receiver",
    },
    {
        "id": 23,
        "type": "DataValue",
        "description": "A data value with an associated quality and timestamp",
    },
    {"id": 24, "type": "Variant", "description": "Any of the other built-in types"},
    {
        "id": 25,
        "type": "DiagnosticInfo",
        "description": "A diagnostic information associated with a result code",
    },
]<|MERGE_RESOLUTION|>--- conflicted
+++ resolved
@@ -345,7 +345,7 @@
 
         return df_result
     
-<<<<<<< HEAD
+
     async def _make_request(self, endpoint: str, body: dict, max_retries: int, retry_delay: int):
         for attempt in range(max_retries):
             try:
@@ -410,62 +410,6 @@
         max_retries: int = 3,
         retry_delay: int = 5,
         max_concurrent_requests: int = 30
-=======
-    def _prepare_body(self, start_time: datetime, end_time: datetime, variables: List[Dict[str, str]], additional_params: Dict = None) -> Dict:
-        """
-        Prepare the request body for the API call.
-        """
-        body = {
-            **self.body, 
-            "StartTime": start_time.strftime("%Y-%m-%dT%H:%M:%SZ"), 
-            "EndTime": end_time.strftime("%Y-%m-%dT%H:%M:%SZ"), 
-            "ReadValueIds": variables
-        }
-        if additional_params:
-            body.update(additional_params)
-        return body
-    
-    def _fetch_data(self, endpoint: str, body: Dict) -> pd.DataFrame:
-        """
-        Fetch data from the API and return it as a DataFrame.
-        """
-        try:
-            content = request_from_api(
-                rest_url=self.rest_url, 
-                method="POST", 
-                endpoint=endpoint, 
-                data=json.dumps(body, default=self.json_serial), 
-                headers=self.headers, 
-                extended_timeout=True
-            )
-        except HTTPError as e:
-            if self.auth_client is not None:
-                self.check_auth_client(json.loads(e.response.content))
-            else:
-                raise RuntimeError(f'Error message {e}')
-
-        self._check_content(content)
-
-        def process_content(content):
-            df = pd.json_normalize(content["DataValues"])
-
-            for i, j in content["NodeId"].items():
-                df[f"HistoryReadResults.NodeId.{i}"] = j
-
-            return df
-
-        df_result = pd.concat((process_content(r) for r in content["HistoryReadResults"]))
-        df_result.reset_index(inplace=True, drop=True)
-
-        return df_result
-
-    def get_historical_raw_values(self, 
-        start_time: datetime, 
-        end_time: datetime, 
-        variable_list: List[Variables], 
-        limit_start_index: Union[int, None] = None, 
-        limit_num_records: Union[int, None] = None
->>>>>>> bb3d2cf7
     ) -> pd.DataFrame:
         """Generic method to request historical values from the OPC UA server with batching"""
         total_time_range_ms = (end_time - start_time).total_seconds() * 1000
@@ -508,7 +452,7 @@
         combined_df = pd.concat(results, ignore_index=True)
         return combined_df
 
-<<<<<<< HEAD
+
     async def get_raw_historical_values_asyn(
         self,
         start_time: datetime,
@@ -533,21 +477,6 @@
             additional_params,
             **kwargs
         )
-=======
-        Returns:
-            pd.DataFrame: A DataFrame containing the historical raw values.
-        """
-        vars = self._get_variable_list_as_list(variable_list)
-        extended_variables = [{"NodeId": var} for var in vars]
-        
-        additional_params = {}
-        if limit_start_index is not None and limit_num_records is not None:
-            additional_params["Limit"] = {"StartIndex": limit_start_index, "NumRecords": limit_num_records}
-        
-        body = self._prepare_body(start_time, end_time, extended_variables, additional_params)
-        df_result = self._fetch_data("values/historical", body)
-
->>>>>>> bb3d2cf7
         columns = {
             "Value.Type": "ValueType",
             "Value.Body": "Value",
@@ -574,7 +503,6 @@
     ) -> pd.DataFrame:
         """Request historical aggregated values from the OPC UA server"""
 
-<<<<<<< HEAD
         additional_params = {
             "ProcessingInterval": pro_interval,
             "AggregateName": agg_name
@@ -589,23 +517,6 @@
             additional_params,
             **kwargs
         )
-=======
-        Returns:
-            pd.DataFrame: DataFrame with the historical aggregated values. Columns in the DataFrame are "StatusCode", 
-            "StatusSymbol", "ValueType", "Value", "Timestamp", "IdType", "Id", "Namespace".
-        """
-        vars = self._get_variable_list_as_list(variable_list)
-        extended_variables = [{"NodeId": var, "AggregateName": agg_name} for var in vars]
-
-        additional_params = {
-            "ProcessingInterval": pro_interval, 
-            "AggregateName": agg_name
-        }
-        
-        body = self._prepare_body(start_time, end_time, extended_variables, additional_params)
-        df_result = self._fetch_data("values/historicalaggregated", body)
-        
->>>>>>> bb3d2cf7
         columns = {
             "Value.Type": "ValueType",
             "Value.Body": "Value",
@@ -622,155 +533,6 @@
         result = self.helper.run_coroutine(self.get_historical_aggregated_values_asyn(*args, **kwargs))
         return result
     
-<<<<<<< HEAD
-=======
-    async def get_historical_aggregated_values_async(
-        self,
-        start_time: datetime,
-        end_time: datetime,
-        pro_interval: int,
-        agg_name: str,
-        variable_list: List[Variables],
-        batch_size: int = 1000
-    ) -> pd.DataFrame:
-        """Request historical aggregated values from the OPC UA server with batching"""
-
-        # Configure the logging
-        logging.basicConfig(level=logging.DEBUG, format='%(asctime)s - %(levelname)s - %(message)s')
-
-        time_batches = self.generate_time_batches(start_time, end_time, pro_interval, batch_size)
-        variable_batches = self.generate_variable_batches(variable_list, batch_size)
-
-        # Creating tasks for each API request and gathering the results
-        tasks = []
-
-        for time_batch_start, time_batch_end in time_batches:
-            for variable_sublist in variable_batches:
-                task = self.make_async_api_request(time_batch_start, time_batch_end, pro_interval, agg_name, variable_sublist)
-                tasks.append(asyncio.create_task(task)) 
-        
-        # Execute all tasks concurrently and gather their results
-        responses = await asyncio.gather(*tasks)
-        
-        # Processing the API responses
-        result_list = []
-        for idx, batch_response in enumerate(responses):
-            logging.info(f"Processing API response {idx+1}/{len(responses)}...")
-            batch_result = self.process_api_response(batch_response)
-            result_list.append(batch_result)
-
-        logging.info("Concatenating results...")        
-        result_df = pd.concat(result_list, ignore_index=True)
-
-        return result_df
-    
-    
-    async def make_async_api_request(self, start_time: datetime, end_time: datetime, pro_interval: int, agg_name: str, variable_list: List[Variables]) -> dict:
-        """Make API request for the given time range and variable list"""
-
-        # Creating a new variable list to remove pydantic models
-        vars = self._get_variable_list_as_list(variable_list)
-        extended_variables = [
-            {
-                    "NodeId": var,
-                    "AggregateName": agg_name,
-            }
-            for var in vars
-
-        ]
-        additional_params = {
-            "ProcessingInterval": pro_interval, 
-            "AggregateName": agg_name
-        }
-        body = self._prepare_body(
-            start_time, 
-            end_time, 
-            extended_variables, 
-            additional_params
-        )
-        try:
-            # Make API request using aiohttp session
-            async with aiohttp.ClientSession() as session:
-                async with session.post(
-                    f"{self.rest_url}values/historicalaggregated",
-                    data=json.dumps(body, default=str),
-                    headers=self.headers,
-                    timeout=aiohttp.ClientTimeout(total=None)  
-                ) as response:
-                    response.raise_for_status()
-                    content = await response.json()
-        except aiohttp.ClientResponseError as e:
-            if self.auth_client is not None:
-                self.check_auth_client(await e.json())
-            else:
-                raise RuntimeError(f'Error message {e}')
-
-        self._check_content(content)
-        return content
-
-    
-    def generate_time_batches(self, start_time: datetime, end_time: datetime, pro_interval: int, batch_size: int) -> List[tuple]:
-        """Generate time batches based on start time, end time, processing interval, and batch size"""
-
-        total_time_range = end_time - start_time
-        pro_interval_seconds = (pro_interval / 1000)
-        total_data_points = (total_time_range.total_seconds() // pro_interval_seconds) + 1
-
-        total_batches = math.ceil(total_data_points / batch_size)
-        actual_batch_size = math.ceil(total_data_points / total_batches)
-
-        time_batches = [
-            (start_time + timedelta(seconds=(i * actual_batch_size * pro_interval_seconds)),
-            start_time + timedelta(seconds=((i + 1) * actual_batch_size * pro_interval_seconds)) - timedelta(seconds=pro_interval_seconds))
-            for i in range(total_batches)
-        ]
-
-        return time_batches
-
-    
-    def generate_variable_batches(self, variable_list: List[Variables], batch_size: int) -> List[List[Variables]]:
-        """Generate variable batches based on the variable list and batch size"""
-
-        variable_batches = [
-            variable_list[i:i + batch_size] for i in range(0, len(variable_list), batch_size)
-        ]
-
-        return variable_batches
-
-    
-    def process_api_response(self, content: dict) -> pd.DataFrame:
-        """Process the API response and return the result dataframe"""
-        
-        df_result_list = []
-        for data in content["HistoryReadResults"]:
-            df = pd.json_normalize(data["DataValues"])
-
-            for i, j in data["NodeId"].items():
-                df[f"HistoryReadResults.NodeId.{i}"] = j
-            
-            df_result_list.append(df)
-        
-        if df_result_list:
-            df_result = pd.concat(df_result_list)
-            df_result.reset_index(inplace=True, drop=True)
-
-            columns = {
-                "Value.Type": "ValueType",
-                "Value.Body": "Value",
-                "StatusCode.Symbol": "StatusSymbol",
-                "StatusCode.Code": "StatusCode",
-                "SourceTimestamp": "Timestamp",
-                "HistoryReadResults.NodeId.IdType": "IdType",
-                "HistoryReadResults.NodeId.Id": "Id",
-                "HistoryReadResults.NodeId.Namespace": "Namespace",
-            }
-            
-            return self._process_df(df_result, columns)
-        else:
-            return pd.DataFrame()
-
-
->>>>>>> bb3d2cf7
     
     def write_values(self, variable_list: List[WriteVariables]) -> List:
         """Request to write realtime values to the OPC UA server
