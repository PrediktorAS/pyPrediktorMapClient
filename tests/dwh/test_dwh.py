--- conflicted
+++ resolved
@@ -36,38 +36,7 @@
 Test Functions
 """
 
-<<<<<<< HEAD
-=======
 
-def test_init_when_instantiate_dwh_then_instance_is_created(monkeypatch):
-    driver_index = 0
-
-    # Mock the database connection
-    monkeypatch.setattr(
-        "pyprediktorutilities.dwh.pyodbc.connect", mock_pyodbc_connection
-    )
-
-    dwh = DWH(grs(), grs(), grs(), grs(), driver_index)
-    assert dwh is not None
-    assert dwh.plant is not None
-    assert dwh.solcast is not None
-    assert dwh.enercast is not None
-
-
-def test_init_when_instantiate_dwh_but_no_pyodbc_drivers_available_then_throw_exception(
-    monkeypatch,
-):
-    driver_index = 0
-
-    # Mock the absence of ODBC drivers
-    monkeypatch.setattr("pyprediktorutilities.dwh.pyodbc.drivers", lambda: [])
-
-    with pytest.raises(ValueError) as excinfo:
-        DWH(grs(), grs(), grs(), grs(), driver_index)
-    assert "Driver index 0 is out of range." in str(excinfo.value)
-
-
->>>>>>> 65c652a9
 def test_init_when_instantiate_dwh_but_pyodbc_throws_error_with_tolerance_to_attempts_then_throw_exception(
     monkeypatch,
 ):
